import os
from pathlib import Path
import shutil
import configparser
from setuptools import setup, Extension, find_namespace_packages
from platform import python_version_tuple
import numpy as np
from glob import glob

SETUP_CFG = configparser.ConfigParser()
SETUP_CFG.read('setup.cfg')
PKG_NAME = SETUP_CFG['metadata']['name']
ENTRYPOINT_FUNCTION = f'{PKG_NAME}.cli:main'
ENTRYPOINT_COMMANDS = [
    'tissue-model-analysis-tools',
    'tmat',
    PKG_NAME,
    PKG_NAME.replace('_', '-')
]

PROJECT_ROOT = Path('.').resolve().parent
PKG_ROOT = Path(PKG_NAME).resolve()
CFG_FILE = PKG_ROOT / 'package.cfg'

# copy scripts, model_training and config directories to package directory
for dir_name in ['scripts', 'model_training', 'config']:
    src_dir = PROJECT_ROOT / dir_name
    dest_dir = Path(PKG_NAME) / dir_name
    if dest_dir.exists():
        shutil.rmtree(dest_dir)
    shutil.copytree(src_dir, dest_dir)

config = configparser.ConfigParser()

# Default base dir is relative to user's home directory, expanded at runtime
# However on first run, the configuration script will ask for a base dir
config['metadata'] = {
    'name': PKG_NAME
}

config[PKG_NAME] = {
    'base_dir': str(Path('~') / PKG_NAME)
}

with open(CFG_FILE, 'w', encoding='utf-8') as config_file:
    config.write(config_file)

# Boost libraries
py_version = python_version_tuple()
libraries = [f"boost_python{py_version[0]}{py_version[1]}",
             f"boost_numpy{py_version[0]}{py_version[1]}"]

# Add lib and include dirs if boost is installed in a conda environment
env_path = os.environ.get("CONDA_PREFIX")
if env_path:
    env_library_paths = (env_path, os.path.join(env_path, "Library"))
    library_dirs = [os.path.join(p, "lib") for p in env_library_paths]
    include_dirs = [os.path.join(p, "include") for p in env_library_paths]
else:
    library_dirs = None
    include_dirs = None


def package_files(directory):
    paths = []
    for (path, directories, filenames) in os.walk(directory):
        for filename in filenames:
            paths.append(os.path.join('..', path, filename))
    return paths

extra_files = [str(CFG_FILE)]
for dir_name in ['scripts', 'model_training', 'config']:
    extra_files.extend(package_files(PKG_ROOT / dir_name))

setup(
    name=PKG_NAME,
    version='0.1.0',
    author='Fogg Lab',
<<<<<<< HEAD
    packages=[PKG_NAME],
=======
    # PKG_NAME and 'packages' without __init__.py using find_namespace_packages here:
    packages=[PKG_NAME, *find_namespace_packages()],
>>>>>>> b9a07cb3
    package_data={PKG_NAME: extra_files},
    include_package_data=True,
    url='https://github.com/fogg-lab/tissue-model-analysis-tools',
    license='MIT',
    setup_requires=[
        'Cython',
        'numpy'
    ],
    ext_modules=[
        Extension(
            name="pydmtgraph.dmtgraph",
            sources=["pydmtgraph/src/pydmtgraph/dmtgraph/DMTGraph.cpp"],
            library_dirs=library_dirs,
            include_dirs=include_dirs,
            extra_compile_args=["--std=c++11"]
        )
    ],
    entry_points={
        'console_scripts': [f'{command}={ENTRYPOINT_FUNCTION}' for command in ENTRYPOINT_COMMANDS]
    }
)<|MERGE_RESOLUTION|>--- conflicted
+++ resolved
@@ -76,12 +76,8 @@
     name=PKG_NAME,
     version='0.1.0',
     author='Fogg Lab',
-<<<<<<< HEAD
-    packages=[PKG_NAME],
-=======
     # PKG_NAME and 'packages' without __init__.py using find_namespace_packages here:
     packages=[PKG_NAME, *find_namespace_packages()],
->>>>>>> b9a07cb3
     package_data={PKG_NAME: extra_files},
     include_package_data=True,
     url='https://github.com/fogg-lab/tissue-model-analysis-tools',
