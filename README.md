--- conflicted
+++ resolved
@@ -1,19 +1,5 @@
 # fogg-lab-tissue-model-analysis-tools
 
-<<<<<<< HEAD
-Ensure that a file called dev_paths.txt is located in the root project directory. The file should be laid out as follows (do not include comments):
-
-```
-root/path/for/storing/data      # top-level directory of data to be analyzed
-root/path/for/storing/analysis  # top-level directory of analysis output
-root/path/for/storing/figures   # top-level directory of figure and visualization output
-# blank line
-```
-
-See `dev_paths_example.txt` for an example file where.
-
-=======
->>>>>>> 5cc39b1d
 ## `fl_tissue_model_tools` Package Environment
 
 ### `conda` + `fl_tissue_model_tools`
@@ -52,6 +38,8 @@
 # blank line
 ```
 
+See `dev_paths_example.txt` for an example file.
+
 ## Topological Analysis
 To utilize the `fl_tissue_model_tools.topology` module, the `graph_recon_DM` dependency must be set up. To do so, follow the installation instructions in `fl_tissue_model_tools/graph_recon_DM/README.md`.
 
